--- conflicted
+++ resolved
@@ -1033,9 +1033,7 @@
   return out;
 };
 
-<<<<<<< HEAD
 const identity = (x) => x;
-=======
 /**
  * Computes and returns all ids of the given columns that are hidden. Assumes that
  * the columns object is in the format that is used in the ReactTable and Summary component.
@@ -1051,7 +1049,6 @@
   );
   return hiddenColIds.flat();
 };
->>>>>>> 8392b0b0
 
 export {
   prepareTableData,
@@ -1089,9 +1086,6 @@
   makeUrlFilterSerializer,
   makeFilterSerializer,
   makeFilterDeserializer,
-<<<<<<< HEAD
   safeAdd,
-=======
   getHiddenColIds,
->>>>>>> 8392b0b0
 };
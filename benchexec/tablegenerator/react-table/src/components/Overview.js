/* SPDX-License-Identifier: Apache-2.0
 *
 * BenchExec is a framework for reliable benchmarking.
 * This file is part of BenchExec.
 * Copyright (C) Dirk Beyer. All rights reserved.
 */
import React from "react";
import { Tab, Tabs, TabList, TabPanel } from "react-tabs";
import "react-tabs/style/react-tabs.css";
import Table from "./ReactTable.js";
import Summary from "./Summary.js";
import Info from "./Info.js";
import SelectColumn from "./SelectColumn.js";
import ScatterPlot from "./ScatterPlot.js";
import QuantilePlot from "./QuantilePlot.js";
import LinkOverlay from "./LinkOverlay.js";
import Reset from "./Reset.js";
<<<<<<< HEAD
import Utils from "../utils/utils";
import { FontAwesomeIcon } from "@fortawesome/react-fontawesome";
import { faQuestionCircle } from "@fortawesome/free-solid-svg-icons";
=======
import { prepareTableData } from "../utils/utils";
>>>>>>> f2729a86

//example data for development
if (process.env.NODE_ENV !== "production") {
  window.data = require("../data/data.json");
}

export default class Overview extends React.Component {
  constructor(props) {
    super(props);
    //imported data
    const {
      tableHeader,
      tools,
      columns,
      table,
      stats,
      properties
    } = prepareTableData(window.data);

    this.originalTable = table;
    this.originalTools = tools;

    this.columns = columns;
    this.stats = stats;
    this.tableHeader = tableHeader;
    this.properties = properties;

    this.filteredData = [];

    //data is handled and changed here; To use it in other components hand it over with component
    //To change data in component (e.g. filter): function to change has to be in overview
    this.state = {
      tools,
      table,

      showSelectColumns: false,
      showLinkOverlay: false,
      filtered: [],
      tabIndex: 0,

      quantilePreSelection: tools[0].columns[1]
    };
  }

  // -----------------------SelectColumns-----------------------
  toggleSelectColumns = (ev, tools) => {
    this.setState(prevState => ({
      showSelectColumns: !prevState.showSelectColumns,
      tools: tools || prevState.tools
    }));
  };

  // -----------------------Link Overlay-----------------------
  toggleLinkOverlay = (ev, hrefRow) => {
    ev.preventDefault();

    this.setState(prevState => ({
      showLinkOverlay: !prevState.showLinkOverlay,
      link: hrefRow
    }));
  };

  // -----------------------Filter-----------------------
  setFilter = filteredData => {
    this.filteredData = filteredData.map(row => {
      return row._original;
    });
  };
  filterPlotData = filter => {
    this.setState({
      table: this.filteredData,
      filtered: filter
    });
  };
  resetFilters = () => {
    this.setState({
      table: this.originalTable,
      filtered: []
    });
  };

  // -----------------------Common Functions-----------------------
  getRunSets = ({ tool, date, niceName }) => {
    return `${tool} ${date} ${niceName}`;
  };

  prepareTableValues = (el, tool, column, href, row) => {
    const {
      type: { name: columnName }
    } = this.originalTools[tool].columns[column];
    if (columnName === "main_status" || columnName === "status") {
      return el.formatted ? (
        <a
          href={href}
          className={row.category}
          onClick={href ? ev => this.toggleLinkOverlay(ev, href) : null}
          title="Click here to show output of tool"
        >
          {el.formatted}
        </a>
      ) : null;
    } else {
      return el;
    }
  };

  changeTab = (_, column, tab) => {
    this.setState({
      tabIndex: tab,
      quantilePreSelection: column
    });
  };

  render() {
    return (
      <div className="App">
        <main>
          <div className="overview">
            <Tabs
              selectedIndex={this.state.tabIndex}
              onSelect={tabIndex =>
                this.setState({
                  tabIndex,
                  showSelectColumns: false,
                  showLinkOverlay: false
                })
              }
            >
              <TabList>
                <Tab>Summary</Tab>
                <Tab>Table ({this.state.table.length})</Tab>
                <Tab>Quantile Plot</Tab>
                <Tab>Scatter Plot</Tab>
                <Tab>
                  Info <FontAwesomeIcon icon={faQuestionCircle} />
                </Tab>
                <Reset
                  isFiltered={!!this.state.filtered.length}
                  resetFilters={this.resetFilters}
                />
              </TabList>
              <TabPanel>
                <Summary
                  tools={this.state.tools}
                  tableHeader={this.tableHeader}
                  selectColumn={this.toggleSelectColumns}
                  stats={this.stats}
                  prepareTableValues={this.prepareTableValues}
                  getRunSets={this.getRunSets}
                  changeTab={this.changeTab}
                />
              </TabPanel>
              <TabPanel>
                <Table
                  tableHeader={this.tableHeader}
                  data={this.originalTable}
                  tools={this.state.tools}
                  properties={this.properties}
                  selectColumn={this.toggleSelectColumns}
                  getRunSets={this.getRunSets}
                  prepareTableValues={this.prepareTableValues}
                  setFilter={this.setFilter}
                  filterPlotData={this.filterPlotData}
                  filtered={this.state.filtered}
                  toggleLinkOverlay={this.toggleLinkOverlay}
                  changeTab={this.changeTab}
                />
              </TabPanel>
              <TabPanel>
                <QuantilePlot
                  table={this.state.table}
                  tools={this.state.tools}
                  preSelection={this.state.quantilePreSelection}
                  getRunSets={this.getRunSets}
                />
              </TabPanel>
              <TabPanel>
                <ScatterPlot
                  table={this.state.table}
                  columns={this.columns}
                  tools={this.state.tools}
                  getRunSets={this.getRunSets}
                />
              </TabPanel>
              <TabPanel>
                <Info selectColumn={this.toggleSelectColumns}></Info>
              </TabPanel>
            </Tabs>
          </div>
          <div>
            {this.state.showSelectColumns && (
              <SelectColumn
                close={this.toggleSelectColumns}
                currColumns={this.columns}
                tableHeader={this.tableHeader}
                getRunSets={this.getRunSets}
                tools={this.state.tools}
              />
            )}
            {this.state.showLinkOverlay && (
              <LinkOverlay
                close={this.toggleLinkOverlay}
                link={this.state.link}
                toggleLinkOverlay={this.toggleLinkOverlay}
              />
            )}
          </div>
        </main>
      </div>
    );
  }
}<|MERGE_RESOLUTION|>--- conflicted
+++ resolved
@@ -15,13 +15,9 @@
 import QuantilePlot from "./QuantilePlot.js";
 import LinkOverlay from "./LinkOverlay.js";
 import Reset from "./Reset.js";
-<<<<<<< HEAD
-import Utils from "../utils/utils";
+import { prepareTableData } from "../utils/utils";
 import { FontAwesomeIcon } from "@fortawesome/react-fontawesome";
 import { faQuestionCircle } from "@fortawesome/free-solid-svg-icons";
-=======
-import { prepareTableData } from "../utils/utils";
->>>>>>> f2729a86
 
 //example data for development
 if (process.env.NODE_ENV !== "production") {

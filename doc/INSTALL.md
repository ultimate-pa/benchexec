<!--
This file is part of BenchExec, a framework for reliable benchmarking:
https://github.com/sosy-lab/benchexec

SPDX-FileCopyrightText: 2007-2020 Dirk Beyer <https://www.sosy-lab.org>

SPDX-License-Identifier: Apache-2.0
-->

# BenchExec: Setup

## Download and Installation

### Requirements

- Python 3.8 or newer
- Linux (cf. [Kernel Requirements](#kernel-requirements) below for details)
- Access to cgroups (cf. [Setting up Cgroups](#setting-up-cgroups) below for details)
- x86 or ARM machine (please [contact us](https://github.com/sosy-lab/benchexec/issues/new) for other architectures)

The following packages are optional but recommended dependencies:
- [cpu-energy-meter] will let BenchExec measure energy consumption on Intel CPUs.
- [fuse-overlayfs] (version 1.10 or newer) allows to use the overlay directory mode for containers in cases where the kernel-based overlayfs does not work.
- [libseccomp2] provides better container isolation.
- [LXCFS] provides better container isolation.
- [coloredlogs] provides nicer log output.
- [pqos_wrapper] and [pqos library][pqos]
  provide isolation of L3 cache and measurement of cache usage and memory bandwidth
  (only in `benchexec`).
- [pystemd] allows BenchExec to automatically configure cgroups on systems with systemd and cgroups v2.

Note that the `table-generator` utility requires only Python and works on all platforms.

### Debian/Ubuntu

For installing BenchExec on Debian or Ubuntu we recommend installing from our [PPA](https://launchpad.net/~sosy-lab/+archive/ubuntu/benchmarking):

    sudo add-apt-repository ppa:sosy-lab/benchmarking
    sudo apt install benchexec

Alternatively, you can download our `.deb` package from [GitHub](https://github.com/sosy-lab/benchexec/releases)
and install manually (note that the leading `./` is important, otherwise `apt` will not find the package):

    apt install --install-recommends ./benchexec_*.deb

On Ubuntu 21.10 and newer with the default cgroup config, this is all.

On older Ubuntu versions or those configured for cgroups v1,
our package automatically configures the necessary cgroup permissions.
Then add the users that should be able to use BenchExec to the group `benchexec`
(group membership will be effective after the next login of the respective user):

    adduser <USER> benchexec

Afterwards, please check whether everything works
or whether additional settings are necessary as [described below](#testing-cgroups-setup-and-known-problems).

Note that [pqos_wrapper] is currently not available as a Debian package
and needs to be installed manually according to its documentation.

### NixOS

For NixOS 24.05 and later, refer to the options:
 - [`programs.benchexec.*`](https://search.nixos.org/options?query=programs.benchexec)
   to configure BenchExec. The optional dependencies
   [cpu-energy-meter], [pqos_wrapper], and [LXCFS] as well as
   kernel module loading for access to MSR registers
   will all be enabled with BenchExec by default.
   To opt out, set the respective `*.enable` option to `false` explicitly.
 - [`programs.cpu-energy-meter.*`](https://search.nixos.org/options?query=programs.cpu-energy-meter)
   to configure the optional dependency [cpu-energy-meter].
 - [`programs.pqos-wrapper.*`](https://search.nixos.org/options?query=programs.pqos-wrapper)
   to configure the optional dependency [pqos_wrapper].
 - [`virtualisation.lxc.lxcfs.*`](https://search.nixos.org/options?query=virtualisation.lxc.lxcfs)
   to configure the optional dependency [LXCFS].
 - [`hardware.cpu.x86.msr`](https://search.nixos.org/options?query=hardware.cpu.x86.msr)
   to configure access to MSR registers, by default for members of the group `msr`.
 - [`users.users.<name>.extraGroups`](https://search.nixos.org/options?show=users.users.<name>.extraGroups)
   to add user accounts extra groups such as `msr`
   (required for both [cpu-energy-meter] and [pqos_wrapper]).
   Note that users are *NOT* added to `msr` by default.
   This decision is opt-in for your security.

For example:
```nix
{
  programs.benchexec = {
    enable = true;
    users = [ "<USER>" ];
  };
  
  users.users."<USER>".extraGroups = [ "msr" ];
}
```

### Other Distributions

For other distributions we recommend to use the Python package installer pip.
To automatically download and install the latest stable version and its dependencies
from the [Python Packaging Index](https://pypi.python.org/pypi/BenchExec) with pip,
run this command:

    sudo pip3 install benchexec[systemd] coloredlogs

You can also install BenchExec only for your user with

    pip3 install --user benchexec[systemd] coloredlogs

In the latter case you probably need to add the directory where pip installs the commands
to the PATH environment by adding the following line to your `~/.profile` file:

    export PATH=~/.local/bin:$PATH

Of course you can also install BenchExec in a virtualenv if you are familiar with Python tools.

On systems without systemd you can omit the `[systemd]` part.

Please make sure to configure cgroups as [described below](#setting-up-cgroups)
and install [cpu-energy-meter], [fuse-overlayfs], [libseccomp2], [LXCFS], and [pqos_wrapper] if desired.

### Containerized Environments

Please refer to the [dedicated guide](benchexec-in-container.md) for the
necessary steps to install BenchExec inside a container.

**IMPORTANT**: In any case, cgroups with all relevant controllers need to be
available on the host system.

### Development version

To install the latest development version from the
[GitHub repository](https://github.com/sosy-lab/benchexec), run this command:

    pip3 install --user git+https://github.com/sosy-lab/benchexec.git coloredlogs

It is useful to install the system package `python3-lxml` before,
otherwise pip will try to download and build this module,
which needs a compiler and several development header packages.

Please make sure to configure cgroups as [described below](#setting-up-cgroups)
and install [cpu-energy-meter], [fuse-overlayfs], [libseccomp2], [LXCFS], and [pqos_wrapper] if desired.


## Kernel Requirements

To execute benchmarks and reliably measure and limit their resource consumption,
BenchExec requires that the user which executes the benchmarks
can create and modify cgroups (see below for how to allow this).

If you are using an Ubuntu version that is still supported,
everything else should work out of the box.
For other distributions, please read the following detailed requirements.

Except on Ubuntu, the full feature set of BenchExec is only usable
on **Linux 5.11 or newer**, so we suggest at least this kernel version.
And if your system is using cgroups v2 (cf. below),
the full feature set requires **Linux 5.19 or newer**.

<<<<<<< HEAD
On older kernels, you need to avoid using the kernel-based overlay filesystem (cf. below),
=======
On kernels than 5.11, you need to avoid using the overlay filesystem (cf. below),
>>>>>>> b3debbe7
all other features are supported.
However, we strongly recommend to use at least **Linux 4.14 or newer**
because it reduces the overhead of BenchExec's memory measurements and limits.
For even older kernel versions, please read
[our previous documentation](https://github.com/sosy-lab/benchexec/blob/e445f17/doc/INSTALL.md#kernel-requirements)
with more details.

Using BenchExec on kernels without NUMA support
is not guaranteed to work (but this is enabled by all common distributions).

In container mode (i.e., always except when using `--no-container`),
 BenchExec uses two main kernel features
that are not usable on all distributions by default:

- **User Namespaces**: This is available on most distros
  (the kernel option is `CONFIG_USER_NS`),
  but many distributions disable this feature for regular users,
  so the system administrator needs to enable it.
  On *Debian* or *Arch* it can be necessary to enable this feature with
  `sudo sysctl -w kernel.unprivileged_userns_clone=1` or a respective entry
  in `/etc/sysctl.conf`.
  On *CentOS* it can be necessary to enable this feature with
  `sudo sysctl -w user.max_user_namespaces=10000` or a respective entry
  in `/etc/sysctl.conf` (the exact value is not important).
  On *Ubuntu*, we recommend to use our Ubuntu package, which takes care of this.
  Alternatively, on 24.04 or newer one can enable this feature with
  `sysctl -w kernel.apparmor_restrict_unprivileged_userns=0` or a respective entry
  in `/etc/sysctl.conf`.

- **Unprivileged Overlay Filesystem**: This is only available since Linux 5.11
  (kernel option `CONFIG_OVERLAY_FS`),
  but also present in all Ubuntu kernels, even older ones.
  Users of older kernels on other distributions can still use container mode,
  but have to install [fuse-overlayfs] or choose a different mode
  of mounting the file systems in the container, e.g., with `--read-only-dir /`
  (cf. [container configuration](container.md#directory-access-modes)).
  Note that the kernel-based overlayfs does not support some specific configurations
  (such as the default mode of overlay for `/`),
  so [fuse-overlayfs] is often useful or required anyway.

If container mode does not work, please check the [common problems](container.md#common-problems).


## Setting up Cgroups

This depends on whether your system is using cgroups v1 or v2.
To find out, please check whether `/sys/fs/cgroup/cgroup.controllers` exists.
If yes, you are using v2, otherwise v1
(for the purpose of BenchExec, a hybrid usage of v1 and v2 counts as v1).

Then please follow the instructions from the appropriate subsection
and the instructions for [testing and troubleshooting](#testing-cgroups-setup-and-known-problems).

Note that support for cgroups v2 is available only since BenchExec 3.18
and has received less testing than using cgroups v1 so far.
If you are on a distribution with cgroups v2 and want to switch to cgroups v1,
you can switch back to cgroups v1 for now by putting
`systemd.unified_cgroup_hierarchy=0` on the kernel command line.
On Debian/Ubuntu, this could be done with the following steps and rebooting afterwards:
```
echo 'GRUB_CMDLINE_LINUX_DEFAULT="${GRUB_CMDLINE_LINUX_DEFAULT} systemd.unified_cgroup_hierarchy=0"' | sudo tee /etc/default/grub.d/cgroupsv1-for-benchexec.cfg
sudo update-grub
```

Furthermore, with cgroups v2 Linux 5.19 or newer is required
in order to have memory measurements.

### Setting up Cgroups v2 on Machines with systemd

This applies for example for Ubuntu 21.10 and newer,
Debian 11 and newer, and most other current Linux distributions.

If you installed the Ubuntu/Debian package,
everything should be taken care of and no manual steps are necessary.
Otherwise, follow these instructions.

By default, not all cgroups are delegated to each user,
so only a restricted feature set of BenchExec would be available.
To enabled delegation of all cgroup features, run
`sudo systemctl edit user@.service`, insert the following lines, save and quit:

    [Service]
    # For BenchExec
    Delegate=yes

Apart from this one-time setup,
BenchExec can use systemd to automatically take care of any necessary cgroup configuration,
so no manual configuration is necessary.
However, the Python package `pystemd` needs to be installed,
which happens automatically if you installed `benchexec[systemd]` via pip.
If missing, install the package with `sudo apt install python3-pystemd`
or `pip install pystemd` according to how you installed BenchExec.

BenchExec also works without `pystemd` if you start BenchExec inside its own cgroup.
The easiest way to do so is using `systemd-run`:

    systemd-run --user --scope --slice=benchexec -p Delegate=yes benchexec ...

If you want to use systemd to pre-configure the cgroups that BenchExec uses
(e.g., influence the allowed CPU cores etc.),
you can do so by configuring `benchexec.slice` in the user-specific systemd instance(s)
(all cgroups that BenchExec creates will be inside this systemd slice).

### Setting up Cgroups v2 on Machines without systemd

This is possible if you ensure manually that
BenchExec is started in its own cgroup
(i.e., a cgroup with no other processes inside).
We recommend using systemd, though.

### Setting up Cgroups v1 on Machines with systemd and BenchExec as Debian package

This applies to Ubuntu 21.04 and older and Debian 10 and older
(if the Debian package for BenchExec was used).

Our Debian package should have configured everything automatically.
Just add your user to the group `benchexec` and reboot:

    adduser <USER> benchexec

### Setting up Cgroups v1 on Machines with systemd

Most distributions today use systemd, and
systemd makes extensive usage of cgroups and [claims that it should be the only process that accesses cgroups directly](https://wiki.freedesktop.org/www/Software/systemd/ControlGroupInterface/).
Thus it would interfere with the cgroups usage of BenchExec.

By using a dummy service we can let systemd create an appropriate cgroup for BenchExec
and prevent interference.
The following steps are necessary:

 * Decide which set of users should get permissions for cgroups.
   Our recommendation is to create a group named `benchexec`
   with `groupadd benchexec` and add the respective users to this group.
   Note that users need to logout and login afterwards
   to actually get the group membership.

 * Put [the file `benchexec-cgroup.service`](../debian/benchexec-cgroup.service)
   into `/etc/systemd/system/`
   and enable the service with `systemctl daemon-reload; systemctl enable --now benchexec-cgroup`.

   By default, this gives permissions to users of the group `benchexec`,
   this can be adjusted in the `Environment` line as necessary.

By default, BenchExec will automatically attempt to use the cgroup
`system.slice/benchexec-cgroup.service` that is created by this service file.
If you use a different cgroup structure,
you need to ensure that BenchExec runs in the correct cgroup
by executing the following commands once per terminal session:
```
echo $$ > /sys/fs/cgroup/cpuset/<CGROUP>/tasks
echo $$ > /sys/fs/cgroup/cpuacct/<CGROUP>/tasks
echo $$ > /sys/fs/cgroup/memory/<CGROUP>/tasks
echo $$ > /sys/fs/cgroup/freezer/<CGROUP>/tasks
```

In any case, please check whether everything works
or whether additional settings are necessary as [described below](#testing-cgroups-setup-and-known-problems).

### Setting up Cgroups v1 on Machines without systemd

The cgroup virtual file system is typically mounted at or below `/sys/fs/cgroup`.
If it is not, you can mount it with

    sudo mount -t cgroup cgroup /sys/fs/cgroup

To give all users on the system the ability to create their own cgroups,
you can use

    sudo chmod o+wt,g+w /sys/fs/cgroup/

Of course permissions can also be assigned in a more fine-grained way if necessary.

Alternatively, software such as `cgrulesengd` from
the [libcgroup](https://github.com/libcgroup/libcgroup) project
can be used to setup the cgroups hierarchy.

Note that `cgrulesengd` might interfere with the cgroups of processes,
if configured to do so via `cgrules.conf`.
This can invalidate the measurements.
BenchExec will try to prevent such interference automatically,
but for this it needs write access to `/run/cgred.socket`.

It may be that your Linux distribution already mounts the cgroup file system
and creates a cgroup hierarchy for you.
In this case you need to adjust the above commands appropriately.
To optimally use BenchExec,
the cgroup controllers `cpuacct`, `cpuset`, `freezer`, and `memory`
should be mounted and usable,
i.e., they should be listed in `/proc/self/cgroups` and the current user
should have at least the permission to create sub-cgroups of the current cgroup(s)
listed in this file for these controllers.

In any case, please check whether everything works
or whether additional settings are necessary as [described below](#testing-cgroups-setup-and-known-problems).

### Testing Cgroups Setup and Known Problems

After installing BenchExec and configuring cgroups if appropriate, please run

    python3 -m benchexec.check_cgroups

This will report warnings and exit with code 1 if something is missing.
If you find that something does not work,
please check the following list of solutions.

For cgroups v1:
If your machine has swap, cgroups should be configured to also track swap memory.
This is turned off by several distributions.
If the file `memory.memsw.usage_in_bytes` does not exist in the directory
`/sys/fs/cgroup/memory` (or wherever the cgroup file system is mounted),
this needs to be enabled by setting `swapaccount=1` on the command line of the kernel.
On Ubuntu, you can for example set this parameter by creating the file
`/etc/default/grub.d/swapaccount-for-benchexec.cfg` with the following content:

    GRUB_CMDLINE_LINUX_DEFAULT="${GRUB_CMDLINE_LINUX_DEFAULT} swapaccount=1"

Then run `sudo update-grub` and reboot.
On other distributions, please adjust your boot loader configuration appropriately.

In some Debian kernels (and those derived from them, e.g. Raspberry Pi kernel),
the memory cgroup controller is disabled by default, and can be enabled by
setting `cgroup_enable=memory` on the kernel command line, similar to
`swapaccount=1` above.


## Installation for Development

Please refer to the [development instructions](DEVELOPMENT.md).

[coloredlogs]: https://pypi.org/project/coloredlogs/
[cpu-energy-meter]: https://github.com/sosy-lab/cpu-energy-meter
[fuse-overlayfs]: https://github.com/containers/fuse-overlayfs
[libseccomp2]: https://github.com/seccomp/libseccomp
[LXCFS]: https://github.com/lxc/lxcfs
[pqos]: https://github.com/intel/intel-cmt-cat/tree/master/pqos
[pqos_wrapper]: https://gitlab.com/sosy-lab/software/pqos-wrapper
[pystemd]: https://github.com/systemd/pystemd<|MERGE_RESOLUTION|>--- conflicted
+++ resolved
@@ -156,11 +156,7 @@
 And if your system is using cgroups v2 (cf. below),
 the full feature set requires **Linux 5.19 or newer**.
 
-<<<<<<< HEAD
-On older kernels, you need to avoid using the kernel-based overlay filesystem (cf. below),
-=======
-On kernels than 5.11, you need to avoid using the overlay filesystem (cf. below),
->>>>>>> b3debbe7
+On kernels older than 5.11, you need to avoid using the kernel-based overlay filesystem (cf. below),
 all other features are supported.
 However, we strongly recommend to use at least **Linux 4.14 or newer**
 because it reduces the overhead of BenchExec's memory measurements and limits.
